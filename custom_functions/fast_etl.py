# Thanks to Jedi Wash! *.*
"""
Módulo cópia de dados entre Postgres e MsSql e outras coisas
"""

import os
import time
from datetime import datetime, date
import warnings
import urllib
from typing import List, Union, Tuple
import pyodbc
import ctds
import ctds.pool
import logging
import pandas as pd
from pandas.io.sql import DatabaseError
from psycopg2 import OperationalError
from sqlalchemy.exc import NoSuchModuleError
from sqlalchemy import create_engine
from sqlalchemy import Table, Column, MetaData, inspect
from sqlalchemy.engine import reflection, Engine
from sqlalchemy.sql import sqltypes as sa_types
import sqlalchemy.dialects as sa_dialects
from alembic.migration import MigrationContext
from alembic.operations import Operations


from airflow.hooks.postgres_hook import PostgresHook
from airflow.hooks.mssql_hook import MsSqlHook
from airflow.hooks.mysql_hook import MySqlHook
from airflow.providers.odbc.hooks.odbc import OdbcHook
from airflow.hooks.base import BaseHook
from airflow.hooks.dbapi import DbApiHook


class DbConnection:
    """
    Gera as conexões origem e destino dependendo do tipo de provider.
    Providers disponíveis: 'MSSQL', 'PG' e 'MYSQL'
    """

    def __init__(self, conn_id: str, provider: str):
        # Valida providers suportados
        providers = ["MSSQL", "PG", "POSTGRES", "MYSQL"]
        provider = provider.upper()
        assert provider in providers, (
            "Provider não suportado " "(utilize MSSQL, PG ou MYSQL) :P"
        )

        if provider == "MSSQL":
            conn_values = BaseHook.get_connection(conn_id)
            driver = "{ODBC Driver 17 for SQL Server}"
            server = conn_values.host
            port = conn_values.port
            database = conn_values.schema
            user = conn_values.login
            password = conn_values.password
            self.mssql_conn_string = f"""Driver={driver};\
                Server={server}, {port};\
                Database={database};\
                Uid={user};\
                Pwd={password};"""
        elif provider == "PG" or provider == "POSTGRES":
            self.pg_hook = PostgresHook(postgres_conn_id=conn_id)
        elif provider == "MYSQL":
            self.msql_hook = MySqlHook(mysql_conn_id=conn_id)
        self.provider = provider

    def __enter__(self):
        if self.provider == "MSSQL":
            try:
                self.conn = pyodbc.connect(self.mssql_conn_string)
            except:
                raise Exception("MsSql connection failed.")
        elif self.provider == "PG" or self.provider == "POSTGRES":
            try:
                self.conn = self.pg_hook.get_conn()
            except:
                raise Exception("PG connection failed.")
        elif self.provider == "MYSQL":
            try:
                self.conn = self.msql_hook.get_conn()
            except:
                raise Exception("MYSQL connection failed.")
        return self.conn

    def __exit__(self, exc_type, exc_value, traceback):
        self.conn.close()


def build_select_sql(source_table: str, column_list: str) -> str:
    """
    Monta a string do select da origem
    """

    columns = ", ".join(col for col in column_list)

    return f"SELECT {columns} FROM {source_table}"


def build_dest_sqls(
    destination_table: str, column_list: str, wildcard_symbol: str
) -> Union[str, str, str]:
    """
    Monta a string do insert do destino
    Monta a string de truncate do destino
    """

    columns = ", ".join(col for col in column_list)

    values = ", ".join([wildcard_symbol for i in range(len(column_list))])
    insert = f"INSERT INTO {destination_table} ({columns}) " f"VALUES ({values})"

    truncate = f"TRUNCATE TABLE {destination_table}"

    return insert, truncate


def get_cols_name(
    cur, destination_provider: str, destination_table: str, columns_to_ignore: list = []
) -> List[str]:
    """
    Obtem as colunas da tabela de destino
    """

    if destination_provider.upper() == "MSSQL":
        colnames = []
        cur.execute(f"SELECT * FROM {destination_table} WHERE 1 = 2")
        for col in cur.columns(
            schema=destination_table.split(".")[0],
            table=destination_table.split(".")[1],
        ):
            colnames.append(col.column_name)
    elif destination_provider.upper() == "PG":
        cur.execute(f"SELECT * FROM {destination_table} WHERE 1 = 2")
        colnames = [desc[0] for desc in cur.description]

    colnames = [n for n in colnames if n not in columns_to_ignore]

    return [f'"{n}"' for n in colnames]


def get_table_cols_name(conn_id: str, schema: str, table: str):
    """
    Obtem a lista de colunas de uma tabela.
    """
    conn_values = BaseHook.get_connection(conn_id)

    if conn_values.conn_type == "mssql":
        db_hook = MsSqlHook(mssql_conn_id=conn_id)
    elif conn_values.conn_type == "postgres":
        db_hook = PostgresHook(postgres_conn_id=conn_id)
    else:
        raise Exception("Conn_type not implemented.")

    with db_hook.get_conn() as db_conn:
        with db_conn.cursor() as db_cur:
            db_cur.execute(f"SELECT * FROM {schema}.{table} WHERE 1=2")
            column_names = [tup[0] for tup in db_cur.description]

    return column_names


def get_mssql_odbc_conn_str(conn_id: str):
    """
    Cria uma string de conexão com banco SQL Server usando driver pyodbc.
    """
    conn_values = BaseHook.get_connection(conn_id)
    driver = "{ODBC Driver 17 for SQL Server}"
    server = conn_values.host
    port = conn_values.port
    database = conn_values.schema
    user = conn_values.login
    password = conn_values.password

    mssql_conn = f"""Driver={driver};Server={server}, {port}; \
                    Database={database};Uid={user};Pwd={password};"""

    quoted_conn_str = urllib.parse.quote_plus(mssql_conn)

    return f"mssql+pyodbc:///?odbc_connect={quoted_conn_str}"


def get_mssql_odbc_engine(conn_id: str):
    """
    Cria uma engine de conexão com banco SQL Server usando driver pyodbc.
    """
    return create_engine(get_mssql_odbc_conn_str(conn_id))


def insert_df_to_db(
    df: pd.DataFrame,
    conn_id: str,
    schema: str,
    table: str,
    reflect_col_table: bool = True,
):
    """
    Insere os registros do DataFrame df na tabela especificada. Insere
    apenas as colunas que existem na tabela.

    TODO: Implementar aqui o registro no LOG CONTROLE
    """
    if reflect_col_table:
        # Filter existing table columns
        cols = get_table_cols_name(conn_id=conn_id, schema=schema, table=table)
        cols = [col.lower() for col in cols]
        df.columns = df.columns.str.lower()
        df = df[cols]

    df.to_sql(
        name=table,
        schema=schema,
        con=get_mssql_odbc_engine(conn_id),
        if_exists="append",
        index=False,
    )


def validate_db_string(
    source_table: str, destination_table: str, select_sql: str
) -> None:
    """
    Valida se string do banco está no formato schema.table e se tabelas de
    origem e destino possuem o mesmo nome. Se possui select_sql não valida a
    source_table
    """

    assert (
        destination_table.count(".") == 1
    ), "Estrutura tabela destino deve ser str: schema.table"

    if not select_sql:
        assert (
            source_table.count(".") == 1
        ), "Estrutura tabela origem deve ser str: schema.table"

        if source_table.split(".")[1] != destination_table.split(".")[1]:
            warnings.warn("Tabelas de origem e destino com nomes diferentes")


def compare_source_dest_rows(
    source_cur, destination_cur, source_table: str, destination_table: str
) -> None:
    """
    Compara quantidade de linhas na tabela origem e destino após o ETL.
    Caso diferente, imprime warning. Quando a tabela de origem está
    diretamente ligada ao sistema transacional justifica-se a diferença.
    """

    source_cur.execute(f"SELECT COUNT(*) FROM {source_table}")
    destination_cur.execute(f"SELECT COUNT(*) FROM {destination_table}")

    source_row_count = source_cur.fetchone()[0]
    destination_row_count = destination_cur.fetchone()[0]

    if source_row_count != destination_row_count:
        warnings.warn(
            "Quantidade de linhas diferentes na origem e destino. "
            f"Origem: {source_row_count} linhas. "
            f"Destino: {destination_row_count} linhas"
        )


def get_hook_and_engine_by_provider(
    provider: str, conn_id: str
) -> Tuple[DbApiHook, Engine]:
    provider = provider.upper()

    if provider == "MSSQL":
        hook = MsSqlHook(conn_id)
        engine = get_mssql_odbc_engine(conn_id)
    elif provider == "PG" or provider == "POSTGRES":
        hook = PostgresHook(conn_id)
        engine = hook.get_sqlalchemy_engine()
    elif provider == "MYSQL":
        hook = MySqlHook(conn_id)
        engine = hook.get_sqlalchemy_engine()

    return hook, engine


def _convert_column(old_col: Column, db_provider: str) -> Column:
    type_mapping = {
        "NUMERIC": sa_types.Numeric(38, 13),
        "BIT": sa_types.Boolean(),
    }
    if db_provider.upper() == "MSSQL":
        type_mapping["DATETIME"] = sa_dialects.mssql.DATETIME2()

    return Column(
        old_col["name"],
        type_mapping.get(
            str(old_col["type"]._type_affinity()), old_col["type"]._type_affinity()
        ),
    )


def create_table_if_not_exist(
    source_table: str,
    source_conn_id: str,
    source_provider: str,
    destination_table: str,
    destination_conn_id: str,
    destination_provider: str,
    copy_table_comments: bool,
) -> None:
    ERROR_TABLE_DOES_NOT_EXIST = {
        "MSSQL": "Invalid object name",
        "PG": "does not exist",
    }
    _, source_eng = get_hook_and_engine_by_provider(source_provider, source_conn_id)
    destination_hook, destination_eng = get_hook_and_engine_by_provider(
        destination_provider, destination_conn_id
    )
    try:
        destination_hook.get_pandas_df(f"select * from {destination_table} where 1=2")
    except (DatabaseError, OperationalError, NoSuchModuleError) as db_error:
        if not ERROR_TABLE_DOES_NOT_EXIST[destination_provider] in str(db_error):
            raise db_error
        # Table does not exist so we create it
        source_eng.echo = True
        try:
            insp = reflection.Inspector.from_engine(source_eng)
        except AssertionError as e:
            logging.error(
                "Não é possível criar tabela automaticamente "
                "a partir deste banco de dados. Crie a tabela "
                "manualmente para executar a cópia dos dados. "
            )
            raise e

        s_schema, s_table = source_table.split(".")

        generic_columns = insp.get_columns(s_table, s_schema)
        dest_columns = [
            _convert_column(c, destination_provider) for c in generic_columns
        ]

        destination_meta = MetaData(bind=destination_eng)
        d_schema, d_table = destination_table.split(".")
        Table(d_table, destination_meta, *dest_columns, schema=d_schema)

        destination_meta.create_all(destination_eng)

    if copy_table_comments:
        _copy_table_comments(
            source_conn_id=source_conn_id,
            source_table=source_table,
            destination_conn_id=destination_conn_id,
            destination_table=destination_table,
        )


def _copy_table_comments(
    source_conn_id: str,
    source_table: str,
    destination_conn_id: str,
    destination_table: str,
) -> None:
    """Copy table and colunms comments/descriptions between databases.

    Args:
        source_conn_id (str): Airflow connection id
        source_table (str): Table str at format schema.table
        destination_conn_id (str): Airflow connection id
        destination_table (str): Table str at format schema.table

    Returns:
        None
    """

    source_table_comments = TableComments(
        conn_id=source_conn_id, schema_table=source_table
    )

    destination_table_comments = TableComments(
        conn_id=destination_conn_id, schema_table=destination_table
    )

    destination_table_comments.put_table_comments(
        table_comments=source_table_comments.table_comments
    )


class TableComments:
    """
    Retrieve and save table comments/descriptions (including columns) from one
    database to another. Accepts on the origin teiid, mssql and postgres.
    And accepts to the destination mssql and postgres.
    """

    def __init__(self, conn_id: str, schema_table: str):
        """Initialize TableComments class variables.

        Args:
            conn_id (str): Airflow connection id
            schema_table (str): Table str at format schema.table
        """

        self.conn_id = conn_id
        self.schema, self.table = schema_table.split(".")
        conn_values = BaseHook.get_connection(conn_id)
        self.conn_type = conn_values.conn_type
        self.conn_database = conn_values.schema
        self.table_comments_init = pd.DataFrame(
            columns=["database_level", "name", "comment"]
        )
        self.cols_names = None
        self.mssql_hook = None
        self._table_comments = None

    @property
    def table_comments(self):
        if getattr(self, "_table_comments", None) is None:
            self._table_comments = self.get_table_comments_df()

        return self._table_comments

    @table_comments.setter
    def table_comments(self, df):
        self._table_comments = df

    def _get_mssql_table_comments(self) -> pd.DataFrame:
        """Get from mssql database comments/descriptions of provided
        table and its columns. Uses MSSql stored procedure
        fn_listextendedproperty.

        Returns:
            pd.Dataframe: Concat of table and its columns comments/descriptions

        Reference:
            https://learn.microsoft.com/en-us/sql/relational-databases/system-functions/sys-fn-listextendedproperty-transact-sql?view=sql-server-ver16
        """

        mssql_hook = MsSqlHook(self.conn_id)
        table_comments = self.table_comments_init.copy()

        for database_level, query_param in {
            "table": "default",
            "column": "'COLUMN'",
        }.items():
            rows_df = mssql_hook.get_pandas_df(
                f"""
                    SELECT objname,
                        value
                    FROM fn_listextendedproperty
                        ('MS_DESCRIPTION',
                        'schema', '{self.schema}',
                        'table', '{self.table}',
                        {query_param}, default);
                """
            )
            rows_df.rename(
                columns={"objname": "name", "value": "comment"}, inplace=True
            )
            rows_df["comment"] = rows_df["comment"].str.decode("utf-8")
            rows_df["database_level"] = database_level
            table_comments = table_comments.append(rows_df, ignore_index=True)

        return table_comments

    def _get_pg_table_comments(self) -> pd.DataFrame:
        """Get from postgres database comments/descriptions of provided
        table and its columns. Uses SQLAlchemy library.

        Returns:
            pd.DataFrame: Concat of table and its columns comments/descriptions

        Reference:
            https://docs.sqlalchemy.org/en/14/core/reflection.html#sqlalchemy.engine.reflection.Inspector.get_table_comment
            https://docs.sqlalchemy.org/en/14/core/reflection.html#sqlalchemy.engine.reflection.Inspector.get_columns
        """

        _, engine = get_hook_and_engine_by_provider(
            provider="postgres", conn_id=self.conn_id
        )
        inspector = inspect(engine)

        table_info = inspector.get_table_comment(
            table_name=self.table, schema=self.schema
        )
        table_comments = self.table_comments_init.copy()
        table_comments = table_comments.append(
            {
                "database_level": "table",
                "name": self.table,
                "comment": table_info["text"],
            },
            ignore_index=True,
        )

        columns_info = inspector.get_columns(table_name=self.table, schema=self.schema)
        for row in columns_info:
            table_comments = table_comments.append(
                {
                    "database_level": "column",
                    "name": row["name"],
                    "comment": row["comment"],
                },
                ignore_index=True,
            )

        return table_comments

    def _get_teiid_table_comments(self) -> pd.DataFrame:
        """Get from teiid database connection comments/descriptions
        of provided table and its columns. Uses database SYS.Tables
        and SYS.Columns information tables.

        Returns:
            pd.DataFrame: concat of table and its columns comments/descriptions
        """

        pg_hook = PostgresHook(postgres_conn_id=self.conn_id)

        queries = {
            "table": f"""
                SELECT Name,
                    Description
                FROM SYS.Tables
                WHERE VDBName = '{self.conn_database}'
                    and SchemaName = '{self.schema}'
                    and Name = '{self.table}'
                """,
            "column": f"""
                    SELECT Name,
                        Description
                    FROM SYS.Columns
                    WHERE VDBName = '{self.conn_database}'
                        and SchemaName = '{self.schema}'
                        and TableName = '{self.table}'
                """,
        }

        table_comments = self.table_comments_init.copy()
        for database_level, query in queries.items():
            rows_df = pg_hook.get_pandas_df(query)
            rows_df.rename(
                columns={"Name": "name", "Description": "comment"}, inplace=True
            )
            rows_df["database_level"] = database_level
            table_comments = table_comments.append(rows_df, ignore_index=True)

        return table_comments

    def _get_mssql_stored_procedure_str(
        self, database_level: str, col_name: str = None
    ) -> str:
        """Check database table and columns descriptions and returns
        mssql stored procedure command name depending if the column/table
        has already a description.

        Args:
            database_level (str): If `table` or `colunm`
            col_name (str, optional): When `column` database_level, the
                name of the column. Defaults to None.

        Raises:
            Exception: when the database level is neither
                'table' or 'column'.

        Returns:
            str: `updateextendedproperty` or `addextendedproperty`
                depending if the description already exists on the
                table/column.

        Reference:
            https://learn.microsoft.com/en-us/sql/relational-databases/system-stored-procedures/sp-addextendedproperty-transact-sql?view=sql-server-ver16
            https://learn.microsoft.com/en-us/sql/relational-databases/system-stored-procedures/sp-updateextendedproperty-transact-sql?view=sql-server-ver16
            https://learn.microsoft.com/en-us/sql/relational-databases/system-functions/sys-fn-listextendedproperty-transact-sql?view=sql-server-ver16
        """

        if database_level == "table":
            query = f"""
                SELECT value
                FROM fn_listextendedproperty (
                'MS_Description',
                'schema',
                '{self.schema}',
                'table',
                '{self.table}',
                default,
                default);
            """

        elif database_level == "column" and col_name:
            query = f"""
                SELECT value
                FROM fn_listextendedproperty (
                'MS_Description',
                'schema',
                '{self.schema}',
                'table',
                '{self.table}',
                'column',
                '{col_name}');
            """

        else:
            raise ValueError(
                """MSSQL database level type not implemented or column
                name not provided. PR for the best."""
            )

        stored_procedure = (
            "updateextendedproperty"
            if self.mssql_hook.get_first(query)
            else "addextendedproperty"
        )

        return stored_procedure

    def _get_comment_value(
        self, database_level: str, col_name: str = None
    ) -> pd.Series:
        """Filter pandas dataframe to get the value of the comment
        column based on table or column values.

        Args:
            database_level (str): If `table` or `column`
            col_name (str, optional): Name of the column. Defaults to None.

        Raises:
            Exception: When database_level arg not in ['table', 'column']

        Returns:
            pd.Series: Filtered pandas series with matched row
        """

        if database_level == "table":
            comment = self.table_comments.loc[
                self.table_comments.database_level == database_level, "comment"
            ]

        elif database_level == "column" and col_name:
            comment = self.table_comments.loc[
                (self.table_comments.database_level == database_level)
                & (self.table_comments.name.str.match(col_name, case=False)),
                "comment",
            ]

        else:
            raise ValueError(
                """
                Database_level only accepts `table` or `column`.
                If column, must provide column name.
                """
            )

        # Convert None values to empty pd.Series
        if not comment.empty and comment.values[0] is None:
            comment = pd.Series()

        return comment

    def _put_mssql_table_comments(self) -> None:
        """Write comments/descriptions on database table and its columns
        for mssql.

        Returns:
            None.

        Reference:
            https://learn.microsoft.com/en-us/sql/relational-databases/system-stored-procedures/sp-addextendedproperty-transact-sql?view=sql-server-ver16
            https://learn.microsoft.com/en-us/sql/relational-databases/system-stored-procedures/sp-updateextendedproperty-transact-sql?view=sql-server-ver16
        """

        # Part 1 - check if table description exists

        stored_procedure_str = self._get_mssql_stored_procedure_str(
            database_level="table"
        )

        # Part 2 - add or update table description

        comment = self._get_comment_value(database_level="table")

        if not comment.empty:
            self.mssql_hook.run(
                f"""
                EXEC sys.sp_{stored_procedure_str}
                @name='MS_Description',
                @value='{comment.values[0]}',
                @level0type='schema',
                @level0name='{self.schema}',
                @level1type='table',
                @level1name='{self.table}'
                """
            )

        for col_name in self.cols_names:

            # Part 3 - check if columns description exists

            stored_procedure_str = self._get_mssql_stored_procedure_str(
                database_level="column", col_name=col_name
            )

            # Part 4 - add or update columns description

            comment = self._get_comment_value(
                database_level="column", col_name=col_name
            )

            if not comment.empty:
                self.mssql_hook.run(
                    f"""
                    EXEC sys.sp_{stored_procedure_str}
                    @name='MS_Description',
                    @value='{comment.values[0]}',
                    @level0type='schema',
                    @level0name='{self.schema}',
                    @level1type='table',
                    @level1name='{self.table}',
                    @level2type='column',
                    @level2name='{col_name}'
                    """
                )

    def _put_pg_table_comments(self) -> None:
        """Write comments/descriptions on database table and its columns
        for postgres using SQLAlchemy and Alembic.

        Returns:
            None.

        References:
            https://alembic.sqlalchemy.org/en/latest/ops.html
        """

        _, engine = get_hook_and_engine_by_provider(
            provider="postgres", conn_id=self.conn_id
        )
        conn = engine.connect()
        ctx = MigrationContext.configure(conn)
        op = Operations(ctx)

        # Part 1 - write table comment

        comment = self._get_comment_value(database_level="table")

        if not comment.empty:
            op.create_table_comment(
                table_name=self.table, schema=self.schema, comment=comment.values[0]
            )

        # Part 2 - write columns comments

        for col_name in self.cols_names:

            comment = self._get_comment_value(
                database_level="column", col_name=col_name
            )

            if not comment.empty:
                op.alter_column(
                    table_name=self.table,
                    column_name=col_name,
                    schema=self.schema,
                    comment=comment.values[0],
                )

    def get_table_comments_df(self):
        """Get comments/descriptions of provided table and its columns
        by the type/provider of the database. Implemented for:
            - Postgres
            - teiid
            - MS Sql

        Raises:
            Exception: when the provided database is not in postgres,
                mssql or teiid scope

        Returns:
            pd.DataFrame: concat of table and its columns comments/descriptions
        """

        if self.conn_type == "mssql":
            table_comments = self._get_mssql_table_comments()

        elif self.conn_type == "postgres":
            # Postgres Connection
            try:
                table_comments = self._get_pg_table_comments()

            # teiid driver
            except AssertionError:
                table_comments = self._get_teiid_table_comments()
        else:
            raise NotImplementedError(
                "Database connection type not implemented. PR for the best."
            )

        return table_comments

    def put_table_comments(self, table_comments):
        """Write comments/descriptions on table and its columns
        by the type/provider of the database. Implemented for:
            - Postgres
            - MS Sql

        Args:
            table_comments (pd.DataFrame): Pandas dataframe with
                table and columns comments/descriptions

        Raises:
            Exception: When the provided database is not in postgres or mssql

        Returns:
            None
        """

        self._table_comments = table_comments
        self.cols_names = get_table_cols_name(
            conn_id=self.conn_id, schema=self.schema, table=self.table
        )

        if self.conn_type == "mssql":
            self.mssql_hook = MsSqlHook(self.conn_id)
            self._put_mssql_table_comments()

        elif self.conn_type == "postgres":
            self._put_pg_table_comments()

        else:
            raise NotImplementedError(
                "Database connection type not implemented. PR for the best."
            )

    def save(self):
        """Save Dataframe of table comments on the database.
        """

        self.put_table_comments(self.table_comments)


def copy_db_to_db(
    destination_table: str,
    source_conn_id: str,
    source_provider: str,
    destination_conn_id: str,
    destination_provider: str,
    source_table: str = None,
    select_sql: str = None,
    columns_to_ignore: list = [],
    destination_truncate: bool = True,
    chunksize: int = 1000,
    copy_table_comments: bool = False,
) -> None:
    """
    Carrega dado do Postgres/MSSQL/MySQL para Postgres/MSSQL com psycopg2 e pyodbc
    copiando todas as colunas e linhas já existentes na tabela de destino.
    Tabela de destino deve ter a mesma estrutura e nome de tabela e colunas
    que a tabela de origem, ou passar um select_sql que tenha as colunas de
    destino.

    Alguns tipos de dados utilizados na tabela destino podem gerar
    problemas na cópia. Esta lista consolida os casos conhecidos:
    * **float**: mude para **numeric(x,y)** ou **decimal(x,y)**
    * **text**: mude para **varchar(max)** ou **nvarchar**
    * para datas: utilize **date** para apenas datas, **datetime** para
    data com hora, e **datetime2** para timestamp

    Exemplo:
        copy_db_to_db('Siorg_VBL.contato_email',
                      'SIORG_ESTATISTICAS.contato_email',
                      'POSTG_CONN_ID',
                      'PG',
                      'MSSQL_CONN_ID',
                      'MSSQL')

    Args:
        destination_table (str): tabela de destino no formato schema.table
        source_conn_id (str): connection origem do Airflow
        source_provider (str): provider do banco origem (MSSQL ou PG)
        destination_conn_id (str): connection destino do Airflow
        destination_provider (str): provider do banco destino (MSSQL ou PG)
        source_table (str): tabela de origem no formato schema.table
        select_sql (str): query sql para consulta na origem. Se utilizado o
            source_table será ignorado
        columns_to_ignore (list): list of columns to be ignored in the copy
        destination_truncate (bool): booleano para truncar tabela de destino
            antes do load. Default = True
        chunksize (int): tamanho do bloco de leitura na origem.
            Default = 1000 linhas
        copy_table_comments (bool): flag if includes on the execution the
            copy of table comments/descriptions. Default to False.

    Return:
        None

    Todo:
        * Transformar em Classe ou em Airflow Operator
        * Criar tabela no destino quando não existente
        * Alterar conexão do Postgres para pyodbc
        * Possibilitar inserir data da carga na tabela de destino
        * Criar testes
    """

    # validate db string
    validate_db_string(source_table, destination_table, select_sql)

    # create table if not exists in destination db
    create_table_if_not_exist(
        source_table,
        source_conn_id,
        source_provider,
        destination_table,
        destination_conn_id,
        destination_provider,
        copy_table_comments,
    )

    # create connections
    with DbConnection(source_conn_id, source_provider) as source_conn:
        with DbConnection(
            destination_conn_id, destination_provider
        ) as destination_conn:
            with source_conn.cursor() as source_cur:
                with destination_conn.cursor() as destination_cur:
                    # Fast etl
                    if destination_provider == "MSSQL":
                        destination_conn.autocommit = False
                        destination_cur.fast_executemany = True
                        wildcard_symbol = "?"
                    else:
                        wildcard_symbol = "%s"

                    # gera queries
                    col_list = get_cols_name(
                        destination_cur,
                        destination_provider,
                        destination_table,
                        columns_to_ignore,
                    )

                    insert, truncate = build_dest_sqls(
                        destination_table, col_list, wildcard_symbol
                    )
                    if not select_sql:
                        select_sql = build_select_sql(source_table, col_list)

                    # Remove as aspas na query para compatibilidade com o MYSQL
                    if source_provider == "MYSQL":
                        select_sql = select_sql.replace('"', "")

                    # truncate stg
                    if destination_truncate:
                        destination_cur.execute(truncate)
                        if destination_provider == "MSSQL":
                            destination_cur.commit()

                    # download data
                    start_time = time.perf_counter()
                    source_cur.execute(select_sql)
                    rows = source_cur.fetchmany(chunksize)
                    rows_inserted = 0

                    logging.info("Inserindo linhas na tabela [%s].", destination_table)
                    while rows:
                        destination_cur.executemany(insert, rows)
                        rows_inserted += len(rows)
                        rows = source_cur.fetchmany(chunksize)
                        logging.info("%d linhas inseridas!!", rows_inserted)

                    destination_conn.commit()

                    delta_time = time.perf_counter() - start_time

                    # validate total lines downloaded
                    # compare_source_dest_rows(source_cur,
                    #                           destination_cur,
                    #                           source_table,
                    #                           destination_table)

                    logging.info("Tempo load: %f segundos", delta_time)
                    logging.info("Linhas inseridas: %d", rows_inserted)
                    logging.info("linhas/segundo: %f", rows_inserted / delta_time)


def _table_rows_count(db_hook, table: str, where_condition: str = None):
    """Calcula a quantidade de linhas na tabela (table) e utiliza a
    condição (where_condition) caso seja passada como parâmetro.
    """
    sql = f"SELECT COUNT(*) FROM {table}"
    sql += f" WHERE {where_condition};" if where_condition is not None else ";"
    return db_hook.get_first(sql)[0]


# TODO: Propor ao Wash de passarmos a definir explicitamente a coluna
# 'dataalteracao' na variável airflow de configurações sempre que for o
# caso, e assim pararmos de checar se a coluna 'dataalteracao' está na
# lista de colunas. Consultá-lo sobre drawbacks.


def _table_column_max_string(db_hook: MsSqlHook, table: str, column: str):
    """Calcula o valor máximo da coluna (column) na tabela (table). Se
    a coluna for 'dataalteracao' a string retornada é formatada.
    """
    sql = f"SELECT MAX({column}) FROM {table};"
    max_value = db_hook.get_first(sql)[0]
    # TODO: Descobrir se é data pelo tipo do BD
    if column == "dataalteracao":
        return max_value.strftime("%Y-%m-%d %H:%M:%S.%f")[:-3]
    else:
        return str(max_value)


def _build_increm_filter(
    col_list: list, dest_hook: MsSqlHook, table: str, key_column: str
) -> str:
    """Constrói a condição where (where_condition) a ser utilizada para
    calcular e identificar as linhas da tabela no BD origem (Quartzo/Serpro)
    que devem ser sincronizadas com aquela tabela no BD destino. Se a
    tabela não possuir a coluna 'dataalteracao' será utilizada a coluna
    (key_column).
    """
    col_list = [col.lower() for col in col_list]
    if "dataalteracao" in col_list:
        key = "dataalteracao"
    else:
        key = key_column
    max_value = _table_column_max_string(dest_hook, table, key)
    where_condition = f"{key} > '{max_value}'"

    return where_condition


def _build_filter_condition(
    dest_hook: MsSqlHook,
    table: str,
    date_column: str,
    key_column: str,
    since_datetime: datetime = None,
) -> Tuple[str, str]:
    """Monta o filtro (where) obtenção o valor max() da tabela,
    distinguindo se a coluna é a "data ou data/hora de atualização"
    (date_column) ou outro número sequencial (key_column), por exemplo
    id, pk, etc. Se o parâmetro "since_datetime" for recebido, será
    considerado em vez do valor max() da tabela.

    Exemplo:
        _build_filter_condition(dest_hook: hook,
                        table=table,
                        date_column=date_column,
                        key_column=key_column)

    Args:
        dest_hook (str): hook de conexão do DB de destino
        table (str): tabela a ser sincronizada
        date_column (str): nome da coluna a ser utilizado para
            identificação dos registros atualizados.
        key_column (str): nome da coluna a ser utilizado como chave na
            etapa de atualização dos registros antigos que sofreram
            atualizações na origem.
        since_datetime (datetime): data/hora a partir do qual o filtro será
            montado, em vez de usar o max() da tabela.

        Returns:
                Tuple[str, str]: Tupla contendo o valor máximo e a condição
                        where da query sql.

    """
    if since_datetime:
        max_value = since_datetime
    else:
        if date_column:
            sql = f"SELECT MAX({date_column}) FROM {table}"
        else:
            sql = f"SELECT MAX({key_column}) FROM {table}"

        max_value = dest_hook.get_first(sql)[0]

    if date_column:
        # Verifica se o formato do campo max_value é date ou datetime
        if type(max_value) == date:
            max_value = max_value.strftime("%Y-%m-%d")
        elif type(max_value) == datetime:
            max_value = max_value.strftime("%Y-%m-%d %H:%M:%S.%f")[:-3]

        where_condition = f"{date_column} > '{max_value}'"
    else:
        max_value = str(max_value)
        where_condition = f"{key_column} > '{max_value}'"

    return max_value, where_condition


def _build_incremental_sqls(
    dest_table: str, source_table: str, key_column: str, column_list: str
):
    """Constrói as queries SQLs que realizam os Updates dos registros
    atualizados desde a última sincronização e os Inserts das novas
    linhas.
    """
    cols = ", ".join(f"{col} = orig.{col}" for col in column_list)
    updates_sql = f"""
            UPDATE {dest_table} SET {cols}
            FROM {source_table} orig
            WHERE orig.{key_column} = {dest_table}.{key_column}
            """
    cols = ", ".join(column_list)
    inserts_sql = f"""INSERT INTO {dest_table} ({cols})
            SELECT {cols}
            FROM {source_table} AS inc
            WHERE NOT EXISTS
            (SELECT 1 FROM {dest_table} AS atual
                WHERE atual.{key_column} = inc.{key_column})
            """
    return updates_sql, inserts_sql


def sync_db_2_db(
    source_conn_id: str,
    destination_conn_id: str,
    table: str,
    date_column: str,
    key_column: str,
    source_schema: str,
    destination_schema: str,
    increment_schema: str,
    select_sql: str = None,
    since_datetime: datetime = None,
    sync_exclusions: bool = False,
    source_exc_schema: str = None,
    source_exc_table: str = None,
    source_exc_column: str = None,
    chunksize: int = 1000,
    copy_table_comments: bool = False,
) -> None:
    """Realiza a atualização incremental de uma tabela. A sincronização
    é realizada em 3 etapas. 1-Envia as alterações necessárias para uma
    tabela intermediária localizada no esquema `increment_schema`.
    2-Realiza os Updates. 3-Realiza os Inserts. Apenas as colunas que
    existam na tabela no BD destino serão sincronizadas. Funciona com
    Postgres na origem e MsSql no destino. O algoritmo também realiza,
    opcionalmente, sincronização de exclusões.

    Exemplo:
        sync_db_2_db(source_conn_id=SOURCE_CONN_ID,
                     destination_conn_id=DEST_CONN_ID,
                     table=table,
                     date_column=date_column,
                     key_column=key_column,
                     source_schema=SOURCE_SCHEMA,
                     destination_schema=STG_SCHEMA,
                     chunksize=CHUNK_SIZE)

    Args:
        source_conn_id (str): string de conexão airflow do DB origem
        destination_conn_id (str): string de conexão airflow do DB destino
        table (str): tabela a ser sincronizada
        date_column (str): nome da coluna a ser utilizado para
            identificação dos registros atualizados na origem.
        key_column (str): nome da coluna a ser utilizado como chave na
            etapa de atualização dos registros antigos que sofreram
            atualizações na origem.
        source_eschema (str): esquema do BD na origem
        destination_schema (str): esquema do BD no destino
        increment_schema (str): Esquema no banco utilizado para tabelas
            temporárias. Caso esta variável seja None, esta tabela será
            criada no mesmo schema com sufixo '_alteracoes'
        select_sql (str): select customizado para utilizar na carga ao invés
            de replicar as colunas da tabela origem. Não deve ser utilizado com
            JOINS, apenas para uma única tabela.
        since_datetime (datetime): data/hora a partir da qual o incremento
            será realizado, sobrepondo-se à data/hora máxima da tabela destino
        sync_exclusions (bool): opção de sincronizar exclusões.
            Default = False.
        source_exc_schema (str): esquema da tabela na origem onde estão
            registradas exclusões
        source_exc_table (str): tabela na origem onde estão registradas
            exclusões
        source_exc_column (str): coluna na tabela na origem onde estão
            registradas exclusões
        chunksize (int): tamanho do bloco de leitura na origem.
        Default = 1000 linhas
        copy_table_comments (bool): flag if includes on the execution the
            copy of table comments/descriptions. Default to False.

    Return:
        None

    Todo:
        * Automatizar a criação da tabela gêmea e remoção ao final
        * Transformar em Airflow Operator
        * Possibilitar ler de MsSql e escrever em Postgres
        * Possibilitar inserir data da carga na tabela de destino
        * Criar testes
    """
    source_table_name = f"{source_schema}.{table}"
    dest_table_name = f"{destination_schema}.{table}"
    if increment_schema:
        inc_table_name = f"{increment_schema}.{table}"
    else:
        inc_table_name = f"{destination_schema}.{table}_alteracoes"

    source_hook = PostgresHook(postgres_conn_id=source_conn_id, autocommit=True)

    conn_values = BaseHook.get_connection(destination_conn_id)
    if conn_values.conn_type == "mssql":
        dest_hook = MsSqlHook(mssql_conn_id=destination_conn_id)
        destination_provider = "MSSQL"
    elif conn_values.conn_type == "postgres":
        dest_hook = PostgresHook(postgres_conn_id=destination_conn_id)
        destination_provider = "PG"

    col_list = get_table_cols_name(destination_conn_id, destination_schema, table)

    dest_rows_count = _table_rows_count(dest_hook, dest_table_name)
    logging.info("Total de linhas atualmente na tabela destino: %d.", dest_rows_count)
    # If de tabela vazia separado para evitar erro na _build_filter_condition()
    if dest_rows_count == 0:
        raise Exception("Tabela destino vazia! Utilize carga full!")

    ref_value, where_condition = _build_filter_condition(
        dest_hook, dest_table_name, date_column, key_column, since_datetime
    )
    new_rows_count = _table_rows_count(source_hook, source_table_name, where_condition)
    logging.info("Total de linhas novas ou modificadas: %d.", new_rows_count)

    # Guarda as alterações e inclusões necessárias
    if not select_sql:
        select_sql = build_select_sql(f"{source_table_name}", col_list)
    select_diff = f"{select_sql} WHERE {where_condition}"
    logging.info("SELECT para espelhamento: %s", select_diff)

    copy_db_to_db(
        destination_table=f"{inc_table_name}",
        source_conn_id=source_conn_id,
        source_provider="PG",
        destination_conn_id=destination_conn_id,
        destination_provider=destination_provider,
<<<<<<< HEAD
        source_table=None,
=======
        source_table=source_table_name,
>>>>>>> 78aae8a0
        select_sql=select_diff,
        destination_truncate=True,
        chunksize=chunksize,
        copy_table_comments=copy_table_comments,
    )

    # Reconstrói índices
    if conn_values.conn_type == "mssql":
        sql = f"ALTER INDEX ALL ON {inc_table_name} REBUILD"
    elif conn_values.conn_type == "postgres":
        sql = f"REINDEX TABLE {inc_table_name}"

    dest_hook.run(sql)

    logging.info("Iniciando carga incremental na tabela %s.", dest_table_name)
    updates_sql, inserts_sql = _build_incremental_sqls(
        dest_table=f"{dest_table_name}",
        source_table=f"{inc_table_name}",
        key_column=key_column,
        column_list=col_list,
    )
    # Realiza updates
    dest_hook.run(updates_sql)
    # Realiza inserts de novas linhas
    dest_hook.run(inserts_sql)

    # Se precisar aplicar as exclusões da origem no destino:
    if sync_exclusions:
        source_exc_sql = f"""SELECT {key_column}
                             FROM {source_exc_schema}.{source_exc_table}
                             WHERE {source_exc_column} > '{ref_value}'
                          """
        rows = source_hook.get_records(source_exc_sql)
        ids_to_del = [row[0] for row in rows]
        if ids_to_del:
            ids = ", ".join(str(id) for id in ids_to_del)
            sql = f"""
                DELETE FROM {dest_table_name}
                WHERE {key_column} IN ({ids})
            """
            dest_hook.run(sql)
        logging.info(
            "Quantidade de linhas possivelmente excluídas: %d", len(ids_to_del)
        )


def write_ctds(table, rows, conn_id):
    """
    Escreve em banco MsSql Server utilizando biblioteca ctds com driver
    FreeTds.
    """

    conn_values = BaseHook.get_connection(conn_id)

    dbconfig = {
        "server": conn_values.host,
        "port": int(conn_values.port),
        "database": conn_values.schema,
        "autocommit": True,
        "enable_bcp": True,
        "ntlmv2": True,
        "user": conn_values.login,
        "password": conn_values.password,
        "timeout": 300,
    }

    pool = ctds.pool.ConnectionPool(ctds, dbconfig)

    with pool.connection() as conn:
        itime = time.perf_counter()
        linhas = conn.bulk_insert(
            table=table,
            rows=rows,
            # batch_size=300000,
        )
        ftime = time.perf_counter()
        logging.info("%d linhas inseridas em %f segundos.", linhas, ftime - itime)


def copy_by_key_interval(
    source_provider: str,
    source_conn_id: str,
    source_table: str,
    destination_provider: str,
    destination_conn_id: str,
    destination_table: str,
    key_column: str,
    key_start: int = 0,
    key_interval: int = 10000,
    destination_truncate: bool = True,
):
    """
    Carrega dado do Postgres/MSSQL para Postgres/MSSQL com psycopg2 e pyodbc
    copiando todas as colunas já existentes na tabela de destino usando
    intervalos de valores da chave da tabela na consulta à origem.
    Tabela de destino deve ter as mesmas colunas ou subconjunto das colunas
    da tabela de origem, e com data types iguais ou compatíveis.

    Exemplo:
        copy_by_key_interval(
                            source_provider='PG',
                            source_conn_id='quartzo_scdp',
                            source_table='novoScdp_VBL.trecho',
                            destination_provider='MSSQL',
                            destination_conn_id='mssql_srv_30_stg_scdp',
                            destination_table='dbo.trecho',
                            key_column='id',
                            key_start=2565,
                            key_interval=1000,
                            destination_truncate=False)

    Args:
        source_provider (str): provider do banco origem (MSSQL ou PG)
        source_conn_id (str): connection origem do Airflow
        source_table (str): tabela de origem no formato schema.table
        destination_provider (str): provider do banco destino (MSSQL ou PG)
        destination_conn_id (str): connection destino do Airflow
        destination_table (str): tabela de destino no formato schema.table
        key_column (str): nome da coluna chave da tabela origem
        key_start (int): id da chave a partir do qual a cópia é iniciada
        key_interval (int): intervalo de id's para ler da origem a cada vez
        destination_truncate (bool): booleano para truncar tabela de destino
            antes do load. Default = True

    Return:
        Tupla (status: bool, next_key: int):
            status: True (sucesso) ou False (falha)
            next_key: id da próxima chave a carregar, quando status = False
                      None: quando status = True, ou outras situações

    TODO:
        * try/except nas aberturas das conexões; se erro: return False, key_start
        * comparar performance do prepared statement no source: psycopg2 x pyodbc
    """

    # validate db string
    validate_db_string(source_table, destination_table, None)

    # create connections
    with DbConnection(source_conn_id, source_provider) as source_conn:
        with DbConnection(
            destination_conn_id, destination_provider
        ) as destination_conn:
            with source_conn.cursor() as source_cur:
                with destination_conn.cursor() as destination_cur:

                    # Fast etl
                    if destination_provider == "MSSQL":
                        destination_conn.autocommit = False
                        destination_cur.fast_executemany = True
                        wildcard_symbol = "?"
                    else:
                        wildcard_symbol = "%s"

                    # gera queries
                    col_list = get_cols_name(
                        destination_cur, destination_provider, destination_table
                    )
                    insert, truncate = build_dest_sqls(
                        destination_table, col_list, wildcard_symbol
                    )
                    select_sql = build_select_sql(source_table, col_list)
                    # pyodbc: select_sql = f"{select_sql} WHERE {key_column} BETWEEN ? AND ?"
                    select_sql = f"{select_sql} WHERE {key_column} BETWEEN %s AND %s"

                    # truncate stg
                    if destination_truncate:
                        destination_cur.execute(truncate)
                        destination_cur.commit()

                    # copy by key interval
                    start_time = time.perf_counter()
                    key_begin = key_start
                    key_end = key_begin + key_interval - 1
                    rows_inserted = 0

                    # Tenta LER na origem
                    try:
                        # pyodbc: rows = source_cur.execute(select_sql, key_begin, key_end).fetchall()
                        source_cur.execute(select_sql, (key_begin, key_end))
                        rows = source_cur.fetchall()  # psycopg2
                    except Exception as e:
                        logging.info(
                            "Erro origem: %s. Key interval: %s-%s",
                            str(e),
                            key_begin,
                            key_end,
                        )

                        return False, key_begin

                    last_sleep = datetime.now()
                    run_step = 60 * 30  # 30 minutos

                    # Consulta max id na origem
                    db_hook = PostgresHook(postgres_conn_id=source_conn_id)
                    max_id_sql = f"""select COALESCE(max({key_column}),0)
                                        FROM {source_table}"""
                    max_id = int(db_hook.get_first(max_id_sql)[0])

                    # while rows:
                    while key_begin <= max_id and max_id > 0:
                        if (datetime.now() - last_sleep).seconds > run_step:
                            logging.info(
                                "Roda por %d segundos e dorme por 20 segundos para evitar o erro Negsignal.SIGKILL do Airflow!",
                                run_step,
                            )
                            time.sleep(20)
                            last_sleep = datetime.now()

                        # Tenta ESCREVER no destino
                        if rows:
                            try:
                                destination_cur.executemany(insert, rows)
                                destination_conn.commit()
                            except Exception as e:
                                logging.info(
                                    "Erro destino: %s. Key interval: %s-%s",
                                    str(e),
                                    key_begin,
                                    key_end,
                                )

                                return False, key_begin

                        rows_inserted += len(rows)
                        key_begin = key_end + 1
                        key_end = key_begin + key_interval - 1
                        # Tenta LER na origem
                        try:
                            # pyodbc: rows = source_cur.execute(select_sql, key_begin, key_end).fetchall()
                            source_cur.execute(select_sql, (key_begin, key_end))
                            rows = source_cur.fetchall()  # psycopg2
                        except Exception as e:
                            logging.info(
                                "Erro origem: %s. Key interval: %s-%s",
                                str(e),
                                key_begin,
                                key_end,
                            )

                            return False, key_begin

                    destination_conn.commit()

                    delta_time = time.perf_counter() - start_time
                    logging.info("Tempo load: %f segundos", delta_time)
                    logging.info("Linhas inseridas: %d", rows_inserted)
                    logging.info("linhas/segundo: %f", rows_inserted / delta_time)

                    return True, None


def copy_by_key_with_retry(
    source_provider: str,
    source_conn_id: str,
    source_table: str,
    destination_provider: str,
    destination_conn_id: str,
    destination_table: str,
    key_column: str,
    key_start: int = 0,
    key_interval: int = 10000,
    destination_truncate: bool = True,
    retries: int = 0,
    retry_delay: int = 600,
):
    """
    Copia tabela entre dois bancos de dados chamando a function
    copy_by_key_interval(), mas permitindo retries quando ocorre falha.
    Uso: cópia de tabelas grandes do Quartzo em que se verifica frequentes
    falhas durante os fetchs, por exemplo, no vdb Siasg.
    A vantagem dos retries da function é não precisar fazer count na tabela
    destino a cada nova tentativa de restart. Em tabelas grandes, o count
    demora para retornar.

    Exemplo:
        copy_by_key_with_retry(
                            source_provider='PG',
                            source_conn_id='quartzo_scdp',
                            source_table='novoScdp_VBL.trecho',
                            destination_provider='MSSQL',
                            destination_conn_id='mssql_srv_30_stg_scdp',
                            destination_table='dbo.trecho',
                            key_column='id',
                            key_start=8150500,
                            key_interval=10000,
                            destination_truncate=False,
                            retries=10,
                            retry_delay=300)

    Args:
        source_provider (str): provider do banco origem (MSSQL ou PG)
        source_conn_id (str): connection origem do Airflow
        source_table (str): tabela de origem no formato schema.table
        destination_provider (str): provider do banco destino (MSSQL ou PG)
        destination_conn_id (str): connection destino do Airflow
        destination_table (str): tabela de destino no formato schema.table
        key_column (str): nome da coluna chave da tabela origem
        key_start (int): id da chave a partir do qual a cópia é iniciada
        key_interval (int): intervalo de id's para ler da origem a cada vez
        destination_truncate (bool): booleano para truncar tabela de destino
            antes do load. Default = True
        retries (int): número máximo de tentativas de reprocessamento
        retry_delay (int): quantos segundos aguardar antes da nova tentativa
    """

    retry = 0
    succeeded, next_key = copy_by_key_interval(
        source_provider=source_provider,
        source_conn_id=source_conn_id,
        source_table=source_table,
        destination_provider=destination_provider,
        destination_conn_id=destination_conn_id,
        destination_table=destination_table,
        key_column=key_column,
        key_start=key_start,
        key_interval=key_interval,
        destination_truncate=destination_truncate,
    )

    while not succeeded and (retry <= retries):
        logging.info("Falha na function copy_by_key_interval !!!")
        retry += 1
        logging.info("Tentando retry %d em %d segundos...", retry, retry_delay)
        time.sleep(retry_delay)
        succeeded, next_key = copy_by_key_interval(
            source_provider=source_provider,
            source_conn_id=source_conn_id,
            source_table=source_table,
            destination_provider=destination_provider,
            destination_conn_id=destination_conn_id,
            destination_table=destination_table,
            key_column=key_column,
            key_start=next_key,
            key_interval=key_interval,
            destination_truncate=False,
        )

    if succeeded:
        logging.info("Término com sucesso!")
    else:
        logging.info("Término com erro após %d tentativas!", retries)


def copy_by_limit_offset(
    source_provider: str,
    source_conn_id: str,
    source_table: str,
    destination_provider: str,
    destination_conn_id: str,
    destination_table: str,
    limit: int = 1000,
    destination_truncate: bool = True,
):
    """
    Carrega dado do Postgres/MSSQL para Postgres/MSSQL com psycopg2 e pyodbc
    copiando todas as colunas já existentes na tabela de destino, usando
    blocagem de linhas limit/offset na consulta à origem.
    Tabela de destino deve ter as mesmas colunas ou subconjunto das colunas
    da tabela de origem, e com data types iguais ou compatíveis.

    Exemplo:
        copy_by_limit_offset(
                            source_provider='PG',
                            source_conn_id='quartzo_scdp',
                            source_table='novoScdp_VBL.trecho',
                            destination_provider='MSSQL',
                            destination_conn_id='mssql_srv_30_stg_scdp',
                            destination_table='dbo.trecho',
                            limit=1000,
                            destination_truncate=True)

    Args:
        source_provider (str): provider do banco origem (MSSQL ou PG)
        source_conn_id (str): connection origem do Airflow
        source_table (str): tabela de origem no formato schema.table
        destination_provider (str): provider do banco destino (MSSQL ou PG)
        destination_conn_id (str): connection destino do Airflow
        destination_table (str): tabela de destino no formato schema.table
        limit (int): quantidade de linhas para ler da origem a cada vez
        destination_truncate (bool): booleano para truncar tabela de destino
            antes do load. Default = True
    """

    # validate db string
    validate_db_string(source_table, destination_table, None)

    # create connections
    with DbConnection(source_conn_id, source_provider) as source_conn:
        with DbConnection(
            destination_conn_id, destination_provider
        ) as destination_conn:
            with source_conn.cursor() as source_cur:
                with destination_conn.cursor() as destination_cur:

                    # Fast etl
                    destination_conn.autocommit = False
                    destination_cur.fast_executemany = True

                    # gera queries com limit e offset
                    col_list = get_cols_name(
                        destination_cur, destination_provider, destination_table
                    )
                    insert, truncate = build_dest_sqls(destination_table, col_list, "?")
                    select_sql = build_select_sql(source_table, col_list)
                    # pyodbc: select_sql = f"{select_sql} limit ?, ?"
                    select_sql = f"{select_sql} limit %s, %s"

                    # truncate stg
                    if destination_truncate:
                        destination_cur.execute(truncate)
                        destination_cur.commit()

                    # copy by limit offset
                    start_time = time.perf_counter()
                    next_offset = 0
                    rows_inserted = 0
                    # pyodbc: rows = source_cur.execute(select_sql, next_offset, limit).fetchall()
                    source_cur.execute(select_sql, (next_offset, limit))
                    rows = source_cur.fetchall()  # psycopg2

                    while rows:
                        destination_cur.executemany(insert, rows)
                        destination_conn.commit()
                        rows_inserted += len(rows)
                        next_offset = next_offset + limit
                        # pyodbc: rows = source_cur.execute(select_sql, next_offset, limit).fetchall()
                        source_cur.execute(select_sql, (next_offset, limit))
                        rows = source_cur.fetchall()  # psycopg2

                    destination_conn.commit()

                    delta_time = time.perf_counter() - start_time
                    logging.info("Tempo load: %f segundos", delta_time)
                    logging.info("Linhas inseridas: %d", rows_inserted)
                    logging.info("linhas/segundo: %f", rows_inserted / delta_time)


def search_key_gaps(
    source_provider: str,
    source_conn_id: str,
    source_table: str,
    destination_provider: str,
    destination_conn_id: str,
    destination_table: str,
    key_column: str,
    key_start: int = 0,
    key_interval: int = 100,
):
    """
    Verifica se existem lacunas de linhas entre intervalos de chaves,
    comparando tabela origem x tabela destino. Para cada intervalo, deve
    existir a mesma quantidade distinta de id's.

    Exemplo:
        search_key_gaps(
                        source_provider='PG',
                        source_conn_id='quartzo_comprasnet',
                        source_table='Comprasnet_VBL.tbl_pregao',
                        destination_provider='MSSQL',
                        destination_conn_id='mssql_srv_32_stg_comprasnet',
                        destination_table='dbo.tbl_pregao',
                        key_column='prgCod',
                        key_start=0,
                        key_interval=100000)

    Args:
        source_provider (str): provider do banco origem (MSSQL ou PG)
        source_conn_id (str): connection origem do Airflow
        source_table (str): tabela de origem no formato schema.table
        destination_provider (str): provider do banco destino (MSSQL ou PG)
        destination_conn_id (str): connection destino do Airflow
        destination_table (str): tabela de destino no formato schema.table
        key_column (str): nome da coluna chave da tabela origem
        key_start (int): id da chave a partir do qual a comparação é feita
        key_interval (int): intervalo de id's para ler da origem a cada vez
    """
    # validate db string
    validate_db_string(source_table, destination_table, None)

    # create connections
    with DbConnection(source_conn_id, source_provider) as source_conn:
        with DbConnection(
            destination_conn_id, destination_provider
        ) as destination_conn:
            with source_conn.cursor() as source_cur:
                with destination_conn.cursor() as destination_cur:

                    # gera queries
                    select_sql = f"""
                        SELECT COUNT(DISTINCT {key_column}) AS count_source
                        FROM {source_table}"""
                    # pyodbc: select_sql = f"{select_sql} WHERE {key_column} BETWEEN ? AND ?"
                    select_sql = f"{select_sql} WHERE {key_column} BETWEEN %s AND %s"
                    compare_sql = f"""
                        SELECT COUNT(DISTINCT {key_column}) AS count_dest
                        FROM {destination_table}"""
                    compare_sql = f"{compare_sql} WHERE {key_column} BETWEEN ? AND ?"
                    # psycopg2: compare_sql = f"{compare_sql} WHERE {key_column} BETWEEN %s AND %s"
                    lastkey_sql = f"""
                        SELECT MAX({key_column}) AS last_key
                        FROM {destination_table}"""

                    # compare by key interval
                    start_time = time.perf_counter()

                    rowlast = destination_cur.execute(lastkey_sql).fetchone()
                    # psycopg2: destination_cur.execute(lastkey_sql)
                    # psycopg2: rowlast = destination_cur.fetchone()
                    last_key = rowlast.last_key

                    gaps = totdif = 0
                    key_begin = key_start
                    key_end = key_begin + key_interval - 1
                    # pyodbc: rows = source_cur.execute(select_sql, key_begin, key_end).fetchone()
                    source_cur.execute(select_sql, (key_begin, key_end))
                    rows = source_cur.fetchone()

                    while rows:
                        rowsdest = destination_cur.execute(
                            compare_sql, key_begin, key_end
                        ).fetchone()
                        # psycopg2: destination_cur.execute(compare_sql, (key_begin, key_end))
                        # psycopg2: rowsdest = destination_cur.fetchone()
                        logging.info(
                            "Key interval: %d to %d. %s",
                            key_begin,
                            key_end,
                            time.strftime("%H:%M:%S", time.localtime()),
                        )
                        # pyodbc: count_source = rows.count_source
                        count_source = rows[0]  # psycopg2
                        if count_source != rowsdest.count_dest:
                            dif = count_source - rowsdest.count_dest
                            logging.info(
                                "Gap!!! Source keys: %d. Dest keys: %d. Difference: %d.",
                                count_source,
                                rowsdest.count_dest,
                                dif,
                            )
                            gaps += 1
                            totdif += dif
                        key_begin = key_end + 1
                        key_end = key_begin + key_interval - 1
                        if key_begin > last_key:
                            break
                        # pyodbc: rows = source_cur.execute(select_sql, key_begin, key_end).fetchone()
                        source_cur.execute(select_sql, (key_begin, key_end))
                        rows = source_cur.fetchone()

                    delta_time = time.perf_counter() - start_time
                    logging.info("Tempo do compare: %f segundos", delta_time)
                    logging.info(
                        "Resumo: %d gaps, %d rows faltam no destino!", gaps, totdif
                    )


def load_env_var(conn_name: str, conn_id: str):
    """
    Atribui a string de conexão para uma variável de ambiente em execução.
    Útil para executar o Great Expectations através de uma DAG, utilizando
    as credenciais das connections do próprio airflow e referenciando
    nas variáveis setadas no arquivo `great_expectations.yml`.

    Exemplo:
        load_env_var("pgg_stage", "mssql_srv_30_pgg_stage")

    Args:
        conn_name (str): Identificador da conexão
        conn_id (str): connection origem do Airflow
    """

    conn_values = BaseHook.get_connection(conn_id)

    if conn_values.conn_type == "mssql":
        connection_string = get_mssql_odbc_conn_str(conn_id)
    elif conn_values.conn_type == "postgres":
        connection_string = PostgresHook(conn_id).get_uri()
    elif conn_values.conn_type == "mysql":
        connection_string = MySqlHook(conn_id).get_uri()

    # Grava o valor em variavel de ambiente na execução
    os.environ[conn_name] = connection_string<|MERGE_RESOLUTION|>--- conflicted
+++ resolved
@@ -1233,11 +1233,7 @@
         source_provider="PG",
         destination_conn_id=destination_conn_id,
         destination_provider=destination_provider,
-<<<<<<< HEAD
-        source_table=None,
-=======
         source_table=source_table_name,
->>>>>>> 78aae8a0
         select_sql=select_diff,
         destination_truncate=True,
         chunksize=chunksize,
